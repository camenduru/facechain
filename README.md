<p align="center">
    <br>
    <img src="https://modelscope.oss-cn-beijing.aliyuncs.com/modelscope.gif" width="400"/>
    <br>
    <h1>FaceChain</h1>
<p>

# Introduction

如果您熟悉中文，可以阅读[中文版本的README](./README_ZH.md)。

FaceChain is a deep-learning toolchain for generating your Digital-Twin. With a minimum of 1 portrait-photo, you can create a Digital-Twin of your own and start generating personal photos in different settings (work photos as starter!). You may train your Digital-Twin model and generate photos via FaceChain's Python scripts, or via the familiar Gradio interface. You can also experience FaceChain directly with our [ModelScope Studio](https://modelscope.cn/studios/CVstudio/cv_human_portrait/summary).

FaceChain is powered by [ModelScope](https://github.com/modelscope/modelscope).

![image](resources/example1.jpg)

![image](resources/example2.jpg)

![image](resources/example3.jpg)

# Installation

## Compatibility Verification
The following are the environment dependencies that have been verified:
- python: py3.8, py3.10
- pytorch: torch2.0.0, torch2.0.1
- tensorflow: 2.7.0, tensorflow-cpu
- CUDA: 11.7
- CUDNN: 8+
- OS: Ubuntu 20.04, CentOS 7.9
- GPU: Nvidia-A10 24G
<<<<<<< HEAD

## Resource Usage
- GPU: About 19G
- Disk: About 50GB

## Installation Guide
The following installation methods are supported:


1. ModelScope notebook【recommended】
The ModelScope notebook has a free tier that allows you to run the FaceChain application, refer to [ModelScope Notebook](https://modelscope.cn/my/mynotebook/preset)

    In addition to ModelScope notebook and ECS, I would suggest that we add that user may also start DSW instance with the option of ModelScope (GPU) image, to create a ready-to-use envrionment.

```shell
# Step1
我的notebook -> PAI-DSW -> GPU环境

# Step2
Open the Terminal，clone FaceChain from github:
GIT_LFS_SKIP_SMUDGE=1 git clone https://github.com/modelscope/facechain.git

# Step3
Entry the Notebook cell:
import os
os.chdir('/mnt/workspace/facechain')
print(os.getcwd())

!pip3 install gradio
!python3 app.py


# Step4
click "public URL" or "local URL"
```


2. Docker

If you are familiar with using docker, we recommend to use this way:

```shell
# Step1
Prepare the environment with GPU on local or cloud, we recommend to use Alibaba Cloud ECS, refer to: https://www.aliyun.com/product/ecs

# Step2
Download the docker image (for installing docker engine, refer to https://docs.docker.com/engine/install/）
docker pull registry.cn-hangzhou.aliyuncs.com/modelscope-repo/modelscope:ubuntu20.04-cuda11.7.1-py38-torch2.0.1-tf1.15.5-1.8.0

# Step3
docker images
docker run -it --name facechain -p 7860:7860 --gpus all your_xxx_image_id /bin/bash
(Note： you may need to install the nvidia-container-runtime, refer to https://github.com/NVIDIA/nvidia-container-runtime)

=======

## Resource Usage
- GPU: About 19G
- Disk: About 50GB

## Installation Guide
The following installation methods are supported:


1. ModelScope notebook【recommended】

   The ModelScope notebook has a free tier that allows you to run the FaceChain application, refer to [ModelScope Notebook](https://modelscope.cn/my/mynotebook/preset)
   
    In addition to ModelScope notebook and ECS, I would suggest that we add that user may also start DSW instance with the option of ModelScope (GPU) image, to create a ready-to-use environment.

```shell
# Step1
我的notebook -> PAI-DSW -> GPU环境

# Step2
Open the Terminal，clone FaceChain from github:
GIT_LFS_SKIP_SMUDGE=1 git clone https://github.com/modelscope/facechain.git --depth 1

# Step3
Entry the Notebook cell:
import os
os.chdir('/mnt/workspace/facechain')
print(os.getcwd())

!pip3 install gradio
!python3 app.py


# Step4
click "public URL" or "local URL"
```


2. Docker

If you are familiar with using docker, we recommend to use this way:

```shell
# Step1
Prepare the environment with GPU on local or cloud, we recommend to use Alibaba Cloud ECS, refer to: https://www.aliyun.com/product/ecs

# Step2
Download the docker image (for installing docker engine, refer to https://docs.docker.com/engine/install/）
docker pull registry.cn-hangzhou.aliyuncs.com/modelscope-repo/modelscope:ubuntu20.04-cuda11.7.1-py38-torch2.0.1-tf1.15.5-1.8.0

# Step3
docker images
docker run -it --name facechain -p 7860:7860 --gpus all your_xxx_image_id /bin/bash
(Note: you may need to install the nvidia-container-runtime, refer to https://github.com/NVIDIA/nvidia-container-runtime)

>>>>>>> d3f12050
# Step4
Install the gradio in the docker container:
pip3 install gradio

# Step5
<<<<<<< HEAD
GIT_LFS_SKIP_SMUDGE=1 git clone https://github.com/modelscope/facechain.git
=======
GIT_LFS_SKIP_SMUDGE=1 git clone https://github.com/modelscope/facechain.git --depth 1
>>>>>>> d3f12050
cd facechain
python3 app.py

# Step6
Run the app server: click "public URL" --> in the form of: https://xxx.gradio.live
```


# Script Execution

FaceChain supports direct training and inference in the python environment. Run the following command in the cloned folder to start training:

```shell
PYTHONPATH=. sh train_lora.sh "ly261666/cv_portrait_model" "v2.0" "film/film" "./imgs" "./processed" "./output"
```

Parameter meaning:

```text
ly261666/cv_portrait_model: The stable diffusion base model of the ModelScope model hub, which will be used for training, no need to be changed.
v2.0: The version number of this base model, no need to be changed
film/film: This base model may contains multiple subdirectories of different styles, currently we use film/film, no need to be changed
./imgs: This parameter needs to be replaced with the actual value. It means a local file directory that contains the original photos used for training and generation
./processed: The folder of the processed images after preprocessing, this parameter needs to be passed the same value in inference, no need to be changed
./output: The folder where the model weights stored after training, no need to be changed
```

Wait for 5-20 minutes to complete the training. Users can also adjust other training hyperparameters. The hyperparameters supported by training can be viewed in the file of `train_lora.sh`, or the complete hyperparameter list in `facechain/train_text_to_image_lora.py`.

When inferring, please edit the code in run_inference.py:

```python
# Fill in the folder of the images after preprocessing above, it should be the same as during training
processed_dir = './processed'
# The number of images to generate in inference
num_generate = 5
# The stable diffusion base model used in training, no need to be changed
base_model = 'ly261666/cv_portrait_model'
# The version number of this base model, no need to be changed
revision = 'v2.0'
# This base model may contains multiple subdirectories of different styles, currently we use film/film, no need to be changed
base_model_sub_dir = 'film/film'
# The folder where the model weights stored after training, it must be the same as during training
train_output_dir = './output'
# Specify a folder to save the generated images, this parameter can be modified as needed
output_dir = './generated'
```

Then execute:

```shell
python run_inference.py
```

You can find the generated personal digital image photos in the `output_dir`.

# Algorithm Introduction

## Principle

The ability of the personal portrait model comes from the text generation image function of the Stable Diffusion model. It inputs a piece of text or a series of prompt words and outputs corresponding images. We consider the main factors that affect the generation effect of personal portraits: portrait style information and user character information. For this, we use the style LoRA model trained offline and the face LoRA model trained online to learn the above information. LoRA is a fine-tuning model with fewer trainable parameters. In Stable Diffusion, the information of the input image can be injected into the LoRA model by the way of text generation image training with a small amount of input image. Therefore, the ability of the personal portrait model is divided into training and inference stages. The training stage generates image and text label data for fine-tuning the Stable Diffusion model, and obtains the face LoRA model. The inference stage generates personal portrait images based on the face LoRA model and style LoRA model.

![image](resources/framework_eng.jpg)

## Training

Input: User-uploaded images that contain clear face areas

Output: Face LoRA model

Description: First, we process the user-uploaded images using an image rotation model based on orientation judgment and a face refinement rotation method based on face detection and keypoint models, and obtain images containing forward faces. Next, we use a human body parsing model and a human portrait beautification model to obtain high-quality face training images. Afterwards, we use a face attribute model and a text annotation model, combined with tag post-processing methods, to generate fine-grained labels for training images. Finally, we use the above images and label data to fine-tune the Stable Diffusion model to obtain the face LoRA model.

## Inference

Input: User-uploaded images in the training phase, preset input prompt words for generating personal portraits

Output: Personal portrait image

Description: First, we fuse the weights of the face LoRA model and style LoRA model into the Stable Diffusion model. Next, we use the text generation image function of the Stable Diffusion model to preliminarily generate personal portrait images based on the preset input prompt words. Then we further improve the face details of the above portrait image using the face fusion model. The template face used for fusion is selected from the training images through the face quality evaluation model. Finally, we use the face recognition model to calculate the similarity between the generated portrait image and the template face, and use this to sort the portrait images, and output the personal portrait image that ranks first as the final output result.

## Model List

The models used in FaceChain:

[1]  Face detection model DamoFD：https://modelscope.cn/models/damo/cv_ddsar_face-detection_iclr23-damofd

[2]  Image rotating model, offered in the ModelScope studio

[3]  Human parsing model M2FP：https://modelscope.cn/models/damo/cv_resnet101_image-multiple-human-parsing

[4]  Skin retouching model ABPN：https://modelscope.cn/models/damo/cv_unet_skin-retouching

[5]  Face attribute recognition model FairFace：https://modelscope.cn/models/damo/cv_resnet34_face-attribute-recognition_fairface

[6]  DeepDanbooru model：https://github.com/KichangKim/DeepDanbooru

[7]  Face quality assessment FQA：https://modelscope.cn/models/damo/cv_manual_face-quality-assessment_fqa

[8]  Face fusion model：https://modelscope.cn/models/damo/cv_unet-image-face-fusion_damo

[9]  Face recognition model RTS：https://modelscope.cn/models/damo/cv_ir_face-recognition-ood_rts          

# More Information

- [ModelScope library](https://github.com/modelscope/modelscope/)


​		ModelScope Library provides the foundation for building the model-ecosystem of ModelScope, including the interface and implementation to integrate various models into ModelScope. 

- [Contribute models to ModelScope](https://modelscope.cn/docs/ModelScope%E6%A8%A1%E5%9E%8B%E6%8E%A5%E5%85%A5%E6%B5%81%E7%A8%8B%E6%A6%82%E8%A7%88)

# License

This project is licensed under the [Apache License (Version 2.0)](https://github.com/modelscope/modelscope/blob/master/LICENSE).<|MERGE_RESOLUTION|>--- conflicted
+++ resolved
@@ -30,7 +30,6 @@
 - CUDNN: 8+
 - OS: Ubuntu 20.04, CentOS 7.9
 - GPU: Nvidia-A10 24G
-<<<<<<< HEAD
 
 ## Resource Usage
 - GPU: About 19G
@@ -40,123 +39,56 @@
 The following installation methods are supported:
 
 
-1. ModelScope notebook【recommended】
-The ModelScope notebook has a free tier that allows you to run the FaceChain application, refer to [ModelScope Notebook](https://modelscope.cn/my/mynotebook/preset)
-
-    In addition to ModelScope notebook and ECS, I would suggest that we add that user may also start DSW instance with the option of ModelScope (GPU) image, to create a ready-to-use envrionment.
+1. Docker【recommended】
+
+If you are familiar with using docker, we recommend to use this way:
 
 ```shell
 # Step1
-我的notebook -> PAI-DSW -> GPU环境
+# Prepare the environment with GPU on local or cloud, we recommend to use Alibaba Cloud ECS, refer to: https://www.aliyun.com/product/ecs
 
 # Step2
-Open the Terminal，clone FaceChain from github:
-GIT_LFS_SKIP_SMUDGE=1 git clone https://github.com/modelscope/facechain.git
+# Download the docker image (for installing docker engine, refer to https://docs.docker.com/engine/install/）
+docker pull registry.cn-hangzhou.aliyuncs.com/modelscope-repo/modelscope:ubuntu20.04-cuda11.7.1-py38-torch2.0.1-tf1.15.5-1.8.0
 
 # Step3
-Entry the Notebook cell:
+docker images
+docker run -it --name facechain -p 7860:7860 --gpus all your_xxx_image_id /bin/bash
+# Note: you may need to install the nvidia-container-runtime, refer to https://github.com/NVIDIA/nvidia-container-runtime
+
+# Step4
+# Install the gradio in the docker container:
+pip3 install gradio
+
+# Step5
+GIT_LFS_SKIP_SMUDGE=1 git clone https://github.com/modelscope/facechain.git --depth 1
+cd facechain
+python3 app.py
+
+# Step6
+# Run the app server: click "public URL" --> in the form of: https://xxx.gradio.live
+```
+
+2. ModelScope notebook
+
+   The ModelScope notebook has a free tier that allows you to run the FaceChain application, refer to [ModelScope Notebook](https://modelscope.cn/my/mynotebook/preset)
+   
+    In addition to ModelScope notebook and ECS, I would suggest that we add that user may also start DSW instance with the option of ModelScope (GPU) image, to create a ready-to-use environment.
+
+```shell
+# Step1: 我的notebook -> PAI-DSW -> GPU环境
+
+# Step2: Open the Terminal，clone FaceChain from github:
+GIT_LFS_SKIP_SMUDGE=1 git clone https://github.com/modelscope/facechain.git --depth 1
+
+# Step3: Entry the Notebook cell:
 import os
 os.chdir('/mnt/workspace/facechain')
 print(os.getcwd())
-
 !pip3 install gradio
 !python3 app.py
 
-
-# Step4
-click "public URL" or "local URL"
-```
-
-
-2. Docker
-
-If you are familiar with using docker, we recommend to use this way:
-
-```shell
-# Step1
-Prepare the environment with GPU on local or cloud, we recommend to use Alibaba Cloud ECS, refer to: https://www.aliyun.com/product/ecs
-
-# Step2
-Download the docker image (for installing docker engine, refer to https://docs.docker.com/engine/install/）
-docker pull registry.cn-hangzhou.aliyuncs.com/modelscope-repo/modelscope:ubuntu20.04-cuda11.7.1-py38-torch2.0.1-tf1.15.5-1.8.0
-
-# Step3
-docker images
-docker run -it --name facechain -p 7860:7860 --gpus all your_xxx_image_id /bin/bash
-(Note： you may need to install the nvidia-container-runtime, refer to https://github.com/NVIDIA/nvidia-container-runtime)
-
-=======
-
-## Resource Usage
-- GPU: About 19G
-- Disk: About 50GB
-
-## Installation Guide
-The following installation methods are supported:
-
-
-1. ModelScope notebook【recommended】
-
-   The ModelScope notebook has a free tier that allows you to run the FaceChain application, refer to [ModelScope Notebook](https://modelscope.cn/my/mynotebook/preset)
-   
-    In addition to ModelScope notebook and ECS, I would suggest that we add that user may also start DSW instance with the option of ModelScope (GPU) image, to create a ready-to-use environment.
-
-```shell
-# Step1
-我的notebook -> PAI-DSW -> GPU环境
-
-# Step2
-Open the Terminal，clone FaceChain from github:
-GIT_LFS_SKIP_SMUDGE=1 git clone https://github.com/modelscope/facechain.git --depth 1
-
-# Step3
-Entry the Notebook cell:
-import os
-os.chdir('/mnt/workspace/facechain')
-print(os.getcwd())
-
-!pip3 install gradio
-!python3 app.py
-
-
-# Step4
-click "public URL" or "local URL"
-```
-
-
-2. Docker
-
-If you are familiar with using docker, we recommend to use this way:
-
-```shell
-# Step1
-Prepare the environment with GPU on local or cloud, we recommend to use Alibaba Cloud ECS, refer to: https://www.aliyun.com/product/ecs
-
-# Step2
-Download the docker image (for installing docker engine, refer to https://docs.docker.com/engine/install/）
-docker pull registry.cn-hangzhou.aliyuncs.com/modelscope-repo/modelscope:ubuntu20.04-cuda11.7.1-py38-torch2.0.1-tf1.15.5-1.8.0
-
-# Step3
-docker images
-docker run -it --name facechain -p 7860:7860 --gpus all your_xxx_image_id /bin/bash
-(Note: you may need to install the nvidia-container-runtime, refer to https://github.com/NVIDIA/nvidia-container-runtime)
-
->>>>>>> d3f12050
-# Step4
-Install the gradio in the docker container:
-pip3 install gradio
-
-# Step5
-<<<<<<< HEAD
-GIT_LFS_SKIP_SMUDGE=1 git clone https://github.com/modelscope/facechain.git
-=======
-GIT_LFS_SKIP_SMUDGE=1 git clone https://github.com/modelscope/facechain.git --depth 1
->>>>>>> d3f12050
-cd facechain
-python3 app.py
-
-# Step6
-Run the app server: click "public URL" --> in the form of: https://xxx.gradio.live
+# Step4: click "public URL" or "local URL"
 ```
 
 
