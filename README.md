<p align="center">
    <br>
    <img src="https://modelscope.oss-cn-beijing.aliyuncs.com/modelscope.gif" width="400"/>
    <br>
    <h1>FaceChain</h1>
<p>

# Introduction

如果您熟悉中文，可以阅读[中文版本的README](./README_ZH.md)。

FaceChain is a deep-learning toolchain for generating your Digital-Twin. With a minimum of 1 portrait-photo, you can create a Digital-Twin of your own and start generating personal photos in different settings (work photos as starter!). You may train your Digital-Twin model and generate photos via FaceChain's Python scripts, or via the familiar Gradio interface. You can also experience FaceChain directly with our [ModelScope Studio](https://modelscope.cn/studios/CVstudio/cv_human_portrait/summary).

FaceChain is powered by [ModelScope](https://github.com/modelscope/modelscope).

![image](resources/example1.jpg)

![image](resources/example2.jpg)

![image](resources/example3.jpg)

# Installation

## Compatibility Verification
The following are the environment dependencies that have been verified:
- python: py3.8, py3.10
- pytorch: torch2.0.0, torch2.0.1
- tensorflow: 2.7.0, tensorflow-cpu
- CUDA: 11.7
- CUDNN: 8+
- OS: Ubuntu 20.04, CentOS 7.9
- GPU: Nvidia-A10 24G

## Resource Usage
- GPU: About 19G
- Disk: About 50GB

## Installation Guide
The following installation methods are supported:


1. ModelScope notebook【recommended】
The ModelScope notebook has a free tier that allows you to run the FaceChain application, refer to [ModelScope Notebook](https://modelscope.cn/my/mynotebook/preset)

    In addition to ModelScope notebook and ECS, I would suggest that we add that user may also start DSW instance with the option of ModelScope (GPU) image, to create a ready-to-use envrionment.

```shell
# Step1
我的notebook -> PAI-DSW -> GPU环境

# Step2
Open the Terminal，clone FaceChain from github:
GIT_LFS_SKIP_SMUDGE=1 git clone https://github.com/modelscope/facechain.git

# Step3
Entry the Notebook cell:
import os
os.chdir('/mnt/workspace/facechain')
print(os.getcwd())

<<<<<<< HEAD
!pip3 install gradio
!python3 app.py
=======
```shell
# If you use the official ModelScope docker image, you only need to install gradio 
pip3 install gradio
>>>>>>> 50f81de1

# Step4
click "public URL" or "local URL"
```


2. Docker

If you are familiar with using docker, we recommend to use this way:

```shell
# Step1
Prepare the environment with GPU on local or cloud, we recommend to use Alibaba Cloud ECS, refer to: https://www.aliyun.com/product/ecs

# Step2
Download the docker image (for installing docker engine, refer to https://docs.docker.com/engine/install/）
docker pull registry.cn-hangzhou.aliyuncs.com/modelscope-repo/modelscope:ubuntu20.04-cuda11.7.1-py38-torch2.0.1-tf1.15.5-1.8.0

# Step3
docker images
docker run -it --name facechain -p 7860:7860 --gpus all your_xxx_image_id /bin/bash
(Note： you may need to install the nvidia-container-runtime, refer to https://github.com/NVIDIA/nvidia-container-runtime)

# Step4
Install the gradio in the docker container:
pip3 install gradio

# Step5
GIT_LFS_SKIP_SMUDGE=1 git clone https://github.com/modelscope/facechain.git
cd facechain
python3 app.py

# Step6
Run the app server: click "public URL" --> in the form of: https://xxx.gradio.live
```

<<<<<<< HEAD
=======
You can refer to the Gradio startup log in the log. Once the hyper-link is displayed, copy it to your browser for access. Then click on "Select Image Upload" on the page, and select at least one picture containing a face. Click "Start Training" to train the model. After the training is completed, there will be a corresponding display in the log. Afterward, switch to the "Image Experience" tab and click "Start Inference" to generate your own digital image.
>>>>>>> 50f81de1

# Script Execution

FaceChain supports direct training and inference in the python environment. Run the following command in the cloned folder to start training:

```shell
PYTHONPATH=. sh train_lora.sh "ly261666/cv_portrait_model" "v2.0" "film/film" "./imgs" "./processed" "./output"
```

Parameter meaning:

```text
ly261666/cv_portrait_model: The stable diffusion base model of the ModelScope model hub, which will be used for training, no need to be changed.
v2.0: The version number of this base model, no need to be changed
film/film: This base model may contains multiple subdirectories of different styles, currently we use film/film, no need to be changed
./imgs: This parameter needs to be replaced with the actual value. It means a local file directory that contains the original photos used for training and generation
./processed: The folder of the processed images after preprocessing, this parameter needs to be passed the same value in inference, no need to be changed
./output: The folder where the model weights stored after training, no need to be changed
```

Wait for 5-20 minutes to complete the training. Users can also adjust other training hyperparameters. The hyperparameters supported by training can be viewed in the file of `train_lora.sh`, or the complete hyperparameter list in `facechain/train_text_to_image_lora.py`.

When inferring, please edit the code in run_inference.py:

```python
# Fill in the folder of the images after preprocessing above, it should be the same as during training
processed_dir = './processed'
# The number of images to generate in inference
num_generate = 5
# The stable diffusion base model used in training, no need to be changed
base_model = 'ly261666/cv_portrait_model'
# The version number of this base model, no need to be changed
revision = 'v2.0'
# This base model may contains multiple subdirectories of different styles, currently we use film/film, no need to be changed
base_model_sub_dir = 'film/film'
# The folder where the model weights stored after training, it must be the same as during training
train_output_dir = './output'
# Specify a folder to save the generated images, this parameter can be modified as needed
output_dir = './generated'
```

Then execute:

```shell
python run_inference.py
```

You can find the generated personal digital image photos in the `output_dir`.

# Algorithm Introduction

## Principle

The ability of the personal portrait model comes from the text generation image function of the Stable Diffusion model. It inputs a piece of text or a series of prompt words and outputs corresponding images. We consider the main factors that affect the generation effect of personal portraits: portrait style information and user character information. For this, we use the style LoRA model trained offline and the face LoRA model trained online to learn the above information. LoRA is a fine-tuning model with fewer trainable parameters. In Stable Diffusion, the information of the input image can be injected into the LoRA model by the way of text generation image training with a small amount of input image. Therefore, the ability of the personal portrait model is divided into training and inference stages. The training stage generates image and text label data for fine-tuning the Stable Diffusion model, and obtains the face LoRA model. The inference stage generates personal portrait images based on the face LoRA model and style LoRA model.

![image](resources/framework_eng.jpg)

## Training

Input: User-uploaded images that contain clear face areas

Output: Face LoRA model

Description: First, we process the user-uploaded images using an image rotation model based on orientation judgment and a face refinement rotation method based on face detection and keypoint models, and obtain images containing forward faces. Next, we use a human body parsing model and a human portrait beautification model to obtain high-quality face training images. Afterwards, we use a face attribute model and a text annotation model, combined with tag post-processing methods, to generate fine-grained labels for training images. Finally, we use the above images and label data to fine-tune the Stable Diffusion model to obtain the face LoRA model.

## Inference

Input: User-uploaded images in the training phase, preset input prompt words for generating personal portraits

Output: Personal portrait image

Description: First, we fuse the weights of the face LoRA model and style LoRA model into the Stable Diffusion model. Next, we use the text generation image function of the Stable Diffusion model to preliminarily generate personal portrait images based on the preset input prompt words. Then we further improve the face details of the above portrait image using the face fusion model. The template face used for fusion is selected from the training images through the face quality evaluation model. Finally, we use the face recognition model to calculate the similarity between the generated portrait image and the template face, and use this to sort the portrait images, and output the personal portrait image that ranks first as the final output result.

## Model List

The models used in FaceChain:

[1]  Face detection model DamoFD：https://modelscope.cn/models/damo/cv_ddsar_face-detection_iclr23-damofd

[2]  Image rotating model, offered in the ModelScope studio

[3]  Human parsing model M2FP：https://modelscope.cn/models/damo/cv_resnet101_image-multiple-human-parsing

[4]  Skin retouching model ABPN：https://modelscope.cn/models/damo/cv_unet_skin-retouching

[5]  Face attribute recognition model FairFace：https://modelscope.cn/models/damo/cv_resnet34_face-attribute-recognition_fairface

[6]  DeepDanbooru model：https://github.com/KichangKim/DeepDanbooru

[7]  Face quality assessment FQA：https://modelscope.cn/models/damo/cv_manual_face-quality-assessment_fqa

[8]  Face fusion model：https://modelscope.cn/models/damo/cv_unet-image-face-fusion_damo

[9]  Face recognition model RTS：https://modelscope.cn/models/damo/cv_ir_face-recognition-ood_rts          

# More Information

- [ModelScope library](https://github.com/modelscope/modelscope/)


​		ModelScope Library provides the foundation for building the model-ecosystem of ModelScope, including the interface and implementation to integrate various models into ModelScope. 

- [Contribute models to ModelScope](https://modelscope.cn/docs/ModelScope%E6%A8%A1%E5%9E%8B%E6%8E%A5%E5%85%A5%E6%B5%81%E7%A8%8B%E6%A6%82%E8%A7%88)

# License

This project is licensed under the [Apache License (Version 2.0)](https://github.com/modelscope/modelscope/blob/master/LICENSE).<|MERGE_RESOLUTION|>--- conflicted
+++ resolved
@@ -58,14 +58,9 @@
 os.chdir('/mnt/workspace/facechain')
 print(os.getcwd())
 
-<<<<<<< HEAD
 !pip3 install gradio
 !python3 app.py
-=======
-```shell
-# If you use the official ModelScope docker image, you only need to install gradio 
-pip3 install gradio
->>>>>>> 50f81de1
+
 
 # Step4
 click "public URL" or "local URL"
@@ -102,10 +97,6 @@
 Run the app server: click "public URL" --> in the form of: https://xxx.gradio.live
 ```
 
-<<<<<<< HEAD
-=======
-You can refer to the Gradio startup log in the log. Once the hyper-link is displayed, copy it to your browser for access. Then click on "Select Image Upload" on the page, and select at least one picture containing a face. Click "Start Training" to train the model. After the training is completed, there will be a corresponding display in the log. Afterward, switch to the "Image Experience" tab and click "Start Inference" to generate your own digital image.
->>>>>>> 50f81de1
 
 # Script Execution
 
