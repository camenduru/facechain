--- conflicted
+++ resolved
@@ -54,11 +54,7 @@
 # Step1: 我的notebook -> PAI-DSW -> GPU环境
 
 # Step2: 打开Terminal，将github代码clone到本地
-<<<<<<< HEAD
-GIT_LFS_SKIP_SMUDGE=1 git clone https://github.com/modelscope/facechain.git
-=======
 GIT_LFS_SKIP_SMUDGE=1 git clone https://github.com/modelscope/facechain.git --depth 1
->>>>>>> d3f12050
 
 # Step3: 进入Notebook cell，执行：
 import os
@@ -92,11 +88,7 @@
 pip3 install gradio
 
 # Step5: 获取facechain源代码
-<<<<<<< HEAD
-GIT_LFS_SKIP_SMUDGE=1 git clone https://github.com/modelscope/facechain.git
-=======
 GIT_LFS_SKIP_SMUDGE=1 git clone https://github.com/modelscope/facechain.git --depth 1
->>>>>>> d3f12050
 cd facechain
 python3 app.py
 
@@ -113,12 +105,9 @@
 conda create -n facechain python=3.8    # 已验证环境：3.8 和 3.10
 conda activate facechain
 
-<<<<<<< HEAD
-=======
 GIT_LFS_SKIP_SMUDGE=1 git clone https://github.com/modelscope/facechain.git --depth 1
 cd facechain
 
->>>>>>> d3f12050
 pip3 install -r requirements.txt
 pip3 install -U openmim 
 mim install mmcv-full==1.7.0
