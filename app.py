# Copyright (c) Alibaba, Inc. and its affiliates.
import enum
import os
import shutil
import time
from concurrent.futures import ThreadPoolExecutor
from torch import multiprocessing
import cv2
import gradio as gr
import numpy as np
import torch
from modelscope import snapshot_download

from facechain.inference import GenPortrait
from facechain.train_text_to_image_lora import prepare_dataset, data_process_fn
from facechain.constants import neg_prompt, pos_prompt_with_cloth, pos_prompt_with_style, styles, cloth_prompt, pose_models, pose_examples

training_threadpool = ThreadPoolExecutor(max_workers=1)
inference_threadpool = ThreadPoolExecutor(max_workers=5)

training_done_count = 0
inference_done_count = 0

HOT_MODELS = [
    "\N{fire}数字身份(Digital Identity)",
]


class UploadTarget(enum.Enum):
    PERSONAL_PROFILE = 'Personal Profile'
    LORA_LIaBRARY = 'LoRA Library'

def update_cloth(style_index):
    prompts = []
    if style_index == 0:
        example_prompt = generate_pos_prompt(styles[style_index]['name'],
                                             cloth_prompt[0]['prompt'])
        for prompt in cloth_prompt:
            prompts.append(prompt['name'])
    else:
        example_prompt = generate_pos_prompt(styles[style_index]['name'],
                                             styles[style_index]['add_prompt_style'])
        prompts.append(styles[style_index]['cloth_name'])
    return gr.Radio.update(choices=prompts, 
                           value=prompts[0], visible=True),gr.Textbox.update(value=example_prompt)


def update_prompt(style_index, cloth_index):
    if style_index == 0:
        pos_prompt = generate_pos_prompt(styles[style_index]['name'],
                                         cloth_prompt[cloth_index]['prompt'])
    else:
        pos_prompt = generate_pos_prompt(styles[style_index]['name'],
                                         styles[style_index]['add_prompt_style'])
    return gr.Textbox.update(value=pos_prompt)

def update_pose_model(pose_image):
    if pose_image is None:
        return gr.Radio.update(value=pose_models[0]['name'])
    else:
        return gr.Radio.update(value=pose_models[1]['name'])

def concatenate_images(images):
    heights = [img.shape[0] for img in images]
    max_width = sum([img.shape[1] for img in images])

    concatenated_image = np.zeros((max(heights), max_width, 3), dtype=np.uint8)
    x_offset = 0
    for img in images:
        concatenated_image[0:img.shape[0], x_offset:x_offset + img.shape[1], :] = img
        x_offset += img.shape[1]
    return concatenated_image


def train_lora_fn(foundation_model_path=None, revision=None, output_img_dir=None, work_dir=None):
    os.system(
        f'PYTHONPATH=. accelerate launch facechain/train_text_to_image_lora.py --pretrained_model_name_or_path={foundation_model_path} '
        f'--revision={revision} --sub_path="film/film" '
        f'--output_dataset_name={output_img_dir} --caption_column="text" --resolution=512 '
        f'--random_flip --train_batch_size=1 --num_train_epochs=200 --checkpointing_steps=5000 '
        f'--learning_rate=1.5e-04 --lr_scheduler="cosine" --lr_warmup_steps=0 --seed=42 --output_dir={work_dir} '
        f'--lora_r=4 --lora_alpha=32 --lora_text_encoder_r=32 --lora_text_encoder_alpha=32 --resume_from_checkpoint="fromfacecommon"')


def generate_pos_prompt(style_model, prompt_cloth):
    if style_model == styles[0]['name'] or style_model is None:
        pos_prompt = pos_prompt_with_cloth.format(prompt_cloth)
    else:
        matched = list(filter(lambda style: style_model == style['name'], styles))
        if len(matched) == 0:
            raise ValueError(f'styles not found: {style_model}')
        matched = matched[0]
        pos_prompt = pos_prompt_with_style.format(matched['add_prompt_style'])
    return pos_prompt


def launch_pipeline(uuid,
                    pos_prompt,
                    user_models,
                    num_images=1,
                    style_model=None,
                    multiplier_style=0.25,
                    pose_model=None,
                    pose_image=None
                    ):
    base_model = 'ly261666/cv_portrait_model'
    before_queue_size = inference_threadpool._work_queue.qsize()
    before_done_count = inference_done_count
    style_model = styles[style_model]['name']

    if style_model == styles[0]['name']:
        style_model_path = None
    else:
        matched = list(filter(lambda style: style_model == style['name'], styles))
        if len(matched) == 0:
            raise ValueError(f'styles not found: {style_model}')
        matched = matched[0]
        model_dir = snapshot_download(matched['model_id'], revision=matched['revision'])
        style_model_path = os.path.join(model_dir, matched['bin_file'])

    if pose_image is None:
        pose_model_path = None
        use_depth_control = False
    else:
        print(pose_model)
        pose_model_path = pose_models[pose_model]['pth']
        if pose_model == 1:
            use_depth_control = True
        else:
            use_depth_control = False

    print("-------user_models: ", user_models)
    if not uuid:
        if os.getenv("MODELSCOPE_ENVIRONMENT") == 'studio':
            return "请登陆后使用! (Please login first)"
        else:
            uuid = 'qw'

    use_main_model = True
    use_face_swap = True
    use_post_process = True
    use_stylization = False

    output_model_name = 'personalizaition_lora'
    instance_data_dir = os.path.join('/tmp', uuid, 'training_data', output_model_name)

    lora_model_path = f'/tmp/{uuid}/{output_model_name}'
    
    train_file = os.path.join(lora_model_path,'pytorch_lora_weights.bin')
    
    if not os.path.exists(train_file):
        raise gr.Error('您还没有进行形象定制，请先进行训练。(Training is required before inference.)')

    gen_portrait = GenPortrait(pose_model_path, pose_image, use_depth_control, pos_prompt, neg_prompt, style_model_path, multiplier_style, use_main_model,
                               use_face_swap, use_post_process,
                               use_stylization)

    num_images = min(6, num_images)
    future = inference_threadpool.submit(gen_portrait, instance_data_dir,
                                         num_images, base_model, lora_model_path, 'film/film', 'v2.0')

    while not future.done():
        is_processing = future.running()
        if not is_processing:
            cur_done_count = inference_done_count
            to_wait = before_queue_size - (cur_done_count - before_done_count)
            yield ["排队等待资源中，前方还有{}个生成任务, 预计需要等待{}分钟...".format(to_wait, to_wait * 2.5), None]
        else:
            yield ["生成中, 请耐心等待(Generating)...", None]
        time.sleep(1)

    outputs = future.result()
    outputs_RGB = []
    for out_tmp in outputs:
        outputs_RGB.append(cv2.cvtColor(out_tmp, cv2.COLOR_BGR2RGB))
    image_path = './lora_result.png'
    if len(outputs) > 0:
        result = concatenate_images(outputs)
        cv2.imwrite(image_path, result)

        yield ["生成完毕(Generating done)！", outputs_RGB]
    else:
        yield ["生成失败，请重试(Generating failed, please retry)！", outputs_RGB]


class Trainer:
    def __init__(self):
        pass

    def run(
            self,
            uuid: str,
            instance_images: list,
    ) -> str:

        if not torch.cuda.is_available():
            raise gr.Error('CUDA is not available.')
        if instance_images is None:
            raise gr.Error('您需要上传训练图片(Please upload photos)！')
        if len(instance_images) > 10:
            raise gr.Error('您需要上传小于10张训练图片(Please upload at most 10 photos)！')
        if not uuid:
            if os.getenv("MODELSCOPE_ENVIRONMENT") == 'studio':
                return "请登陆后使用(Please login first)! "
            else:
                uuid = 'qw'

        output_model_name = 'personalizaition_lora'

        # mv user upload data to target dir
        instance_data_dir = os.path.join('/tmp', uuid, 'training_data', output_model_name)
        print("--------uuid: ", uuid)

        if not os.path.exists(f"/tmp/{uuid}"):
            os.makedirs(f"/tmp/{uuid}")
        work_dir = f"/tmp/{uuid}/{output_model_name}"
        print("----------work_dir: ", work_dir)
        shutil.rmtree(work_dir, ignore_errors=True)
        shutil.rmtree(instance_data_dir, ignore_errors=True)

        prepare_dataset([img['name'] for img in instance_images], output_dataset_dir=instance_data_dir)
        data_process_fn(instance_data_dir, True)

        # train lora
        train_lora_fn(foundation_model_path='ly261666/cv_portrait_model',
                      revision='v2.0',
                      output_img_dir=instance_data_dir,
                      work_dir=work_dir)

        message = f'训练已经完成！请切换至 [形象体验] 标签体验模型效果(Training done, please switch to the inference tab to generate photos.)'
        print(message)
        return message


def flash_model_list(uuid):
    folder_path = f"/tmp/{uuid}"
    folder_list = []
    print("------flash_model_list folder_path: ", folder_path)
    if not os.path.exists(folder_path):
        print('--------The folder_path is missing.')
    else:
        files = os.listdir(folder_path)
        for file in files:
            file_path = os.path.join(folder_path, file)
            if os.path.isdir(folder_path):
                file_lora_path = f"{file_path}/output/pytorch_lora_weights.bin"
                if os.path.exists(file_lora_path):
                    folder_list.append(file)

    print("-------folder_list + HOT_MODELS: ", folder_list + HOT_MODELS)
    return gr.Radio.update(choices=HOT_MODELS + folder_list)


def upload_file(files, current_files):
    file_paths = [file_d['name'] for file_d in current_files] + [file.name for file in files]
    return file_paths


def train_input():
    trainer = Trainer()

    with gr.Blocks() as demo:
        uuid = gr.Text(label="modelscope_uuid", visible=False)
        with gr.Row():
            with gr.Column():
                with gr.Box():
                    gr.Markdown('训练图片(Training photos)')
                    instance_images = gr.Gallery()
                    with gr.Row():
                        upload_button = gr.UploadButton("选择图片上传(Upload photos)", file_types=["image"],
                                                        file_count="multiple")

                        clear_button = gr.Button("清空图片(Clear photos)")
                    clear_button.click(fn=lambda: [], inputs=None, outputs=instance_images)

                    upload_button.upload(upload_file, inputs=[upload_button, instance_images], outputs=instance_images, queue=False)
                    gr.Markdown('''
                        - Step 1. 上传计划训练的图片，3~10张头肩照（注意：请避免图片中出现多人脸、脸部遮挡等情况，否则可能导致效果异常）
                        - Step 2. 点击 [开始训练] ，启动形象定制化训练，约需15分钟，请耐心等待～
                        - Step 3. 切换至 [形象体验] ，生成你的风格照片
                        ''')
                    gr.Markdown('''
                        - Step 1. Upload 3-10 headshot photos of yours (Note: avoid photos with multiple faces or face obstruction, which may lead to non-ideal result).
                        - Step 2. Click [Train] to start training for customizing your Digital-Twin, this may take up-to 15 mins.
                        - Step 3. Switch to [Inference] Tab to generate stylized photos.
                        ''')

        run_button = gr.Button('开始训练（等待上传图片加载显示出来再点，否则会报错）'
                               'Start training (please wait until photo(s) fully uploaded, otherwise it may result in training failure)')

        with gr.Box():
            gr.Markdown('''
            请等待训练完成，请勿刷新或关闭页面。
            
            Please wait for the training to complete, do not refresh or close the page.
            ''')
            output_message = gr.Markdown()
        with gr.Box():
            gr.Markdown('''
            碰到抓狂的错误或者计算资源紧张的情况下，推荐直接在[NoteBook](https://modelscope.cn/my/mynotebook/preset)上进行体验。
            
            安装方法请参考：https://github.com/modelscope/facechain .
            
            If you are experiencing prolonged waiting time, you may try on [ModelScope NoteBook](https://modelscope.cn/my/mynotebook/preset) to prepare your dedicated environment.
                        
            You may refer to: https://github.com/modelscope/facechain for installation instruction.
            ''')

        run_button.click(fn=trainer.run,
                         inputs=[
                             uuid,
                             instance_images,
                         ],
                         outputs=[output_message])

    return demo


def inference_input():
    with gr.Blocks() as demo:
        uuid = gr.Text(label="modelscope_uuid", visible=False)
        with gr.Row():
            with gr.Column():
                user_models = gr.Radio(label="模型选择(Model list)", choices=HOT_MODELS, type="value",
                                       value=HOT_MODELS[0])
                style_model_list = []
                for style in styles:
                    style_model_list.append(style['name'])
                style_model = gr.Dropdown(choices=style_model_list, type="index", label="风格模型(Style model)")
                
                prompts=[]
                for prompt in cloth_prompt:
                    prompts.append(prompt['name'])
                for style in styles[1:]:
                    prompts.append(style['cloth_name'])

                cloth_style = gr.Radio(choices=prompts, value=cloth_prompt[0]['name'],
<<<<<<< HEAD
                                       type="index", label="服装风格(Cloth style)", visible=False)

                with gr.Accordion("高级选项(Advanced Options)", open=False):
                    pos_prompt = gr.Textbox(label="提示语(Prompt)", lines=3, interactive=True)
=======
                                       type="index", label="服装风格(Cloth style)")
                pmodels = []
                for pmodel in pose_models:
                    pmodels.append(pmodel['name'])

                with gr.Accordion("高级选项(Expert)", open=False):
                    pos_prompt = gr.Textbox(label="提示语(Prompt)", lines=3,
                                            value=generate_pos_prompt(None, cloth_prompt[0]['prompt']),
                                            interactive=True)
>>>>>>> ae3a0587
                    multiplier_style = gr.Slider(minimum=0, maximum=1, value=0.25,
                                                 step=0.05, label='风格权重(Multiplier style)')
                    pose_image = gr.Image(source='upload', type='filepath', label='姿态图片(Pose image)')
                    gr.Examples(pose_examples['man'], inputs=[pose_image], label='男性姿态示例')
                    gr.Examples(pose_examples['woman'], inputs=[pose_image], label='女性姿态示例')
                    pose_model = gr.Radio(choices=pmodels, value=pose_models[0]['name'],
                                          type="index", label="姿态控制模型(Pose control model)")
                with gr.Box():
                    num_images = gr.Number(
                        label='生成图片数量(Number of photos)', value=6, precision=1, minimum=1, maximum=6)
                    gr.Markdown('''
                    注意：最多支持生成6张图片!(You may generate a maximum of 6 photos at one time!)
                        ''')

        display_button = gr.Button('开始生成(Start!)')

        with gr.Box():
            infer_progress = gr.Textbox(label="生成进度(Progress)", value="当前无生成任务(No task)", interactive=False)
        with gr.Box():
            gr.Markdown('生成结果(Result)')
            output_images = gr.Gallery(label='Output', show_label=False).style(columns=3, rows=2, height=600,
                                                                               object_fit="contain")
                                                                               
        style_model.change(update_cloth, style_model, [cloth_style, pos_prompt])
        cloth_style.change(update_prompt, [style_model, cloth_style], [pos_prompt])
        pose_image.change(update_pose_model, pose_image, [pose_model])
        display_button.click(fn=launch_pipeline,
                             inputs=[uuid, pos_prompt, user_models, num_images, style_model, multiplier_style,
                                     pose_model, pose_image],
                             outputs=[infer_progress, output_images])

    return demo


with gr.Blocks(css='style.css') as demo:
    with gr.Tabs():
        with gr.TabItem('\N{rocket}形象定制(Train)'):
            train_input()
        with gr.TabItem('\N{party popper}形象体验(Inference)'):
            inference_input()


if __name__ == "__main__":
    multiprocessing.set_start_method('spawn')
    demo.queue(status_update_rate=1).launch(share=True)
<|MERGE_RESOLUTION|>--- conflicted
+++ resolved
@@ -335,22 +335,13 @@
                     prompts.append(style['cloth_name'])
 
                 cloth_style = gr.Radio(choices=prompts, value=cloth_prompt[0]['name'],
-<<<<<<< HEAD
                                        type="index", label="服装风格(Cloth style)", visible=False)
-
-                with gr.Accordion("高级选项(Advanced Options)", open=False):
-                    pos_prompt = gr.Textbox(label="提示语(Prompt)", lines=3, interactive=True)
-=======
-                                       type="index", label="服装风格(Cloth style)")
                 pmodels = []
                 for pmodel in pose_models:
                     pmodels.append(pmodel['name'])
 
                 with gr.Accordion("高级选项(Expert)", open=False):
-                    pos_prompt = gr.Textbox(label="提示语(Prompt)", lines=3,
-                                            value=generate_pos_prompt(None, cloth_prompt[0]['prompt']),
-                                            interactive=True)
->>>>>>> ae3a0587
+                    pos_prompt = gr.Textbox(label="提示语(Prompt)", lines=3, interactive=True)
                     multiplier_style = gr.Slider(minimum=0, maximum=1, value=0.25,
                                                  step=0.05, label='风格权重(Multiplier style)')
                     pose_image = gr.Image(source='upload', type='filepath', label='姿态图片(Pose image)')
